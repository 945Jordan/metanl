# -*- coding: utf-8 -*-

## Status:
# This module will port just fine as long as nltk does. However, it's
# badly organized. Instead of "metanl.english", this module should be
# metanl.nltk.
# 
# The word frequency stuff should be removed -- it's redundant with
# the wordlist module. normalize_topic should either move into a set
# of utility functions, or into conceptnet5.readers, because that's
# where it's needed.
from __future__ import print_function, unicode_literals

import nltk
from nltk.corpus import wordnet
<<<<<<< HEAD
from metanl.token_utils import untokenize, tokenize
from ftfy import fix_text
=======
from metanl.general import untokenize_list
>>>>>>> fdd25a5d
import re

try:
    morphy = wordnet._morphy
except LookupError:
    nltk.download('wordnet')
    morphy = wordnet._morphy

STOPWORDS = ['the', 'a', 'an']

EXCEPTIONS = {
    # Avoid obsolete and obscure roots, the way lexicographers don't.
    'wrought': 'wrought',   # not 'work'
    'media': 'media',       # not 'medium'
    'installed': 'install', # not 'instal'
    'installing': 'install',# not 'instal'
    'synapses': 'synapse',  # not 'synapsis'
    'soles': 'sole',        # not 'sol'
    'pubes': 'pube',        # not 'pubis'
    'dui': 'dui',           # not 'duo'
    'taxis': 'taxi',        # not 'taxis'

    # Work around errors that Morphy makes.
    'alas': 'alas',
    'corps': 'corps',
    'cos': 'cos',
    'enured': 'enure',
    'fiver': 'fiver',
    'hinder': 'hinder',
    'lobed': 'lobe',
    'offerer': 'offerer',
    'outer': 'outer',
    'sang': 'sing',
    'singing': 'sing',
    'solderer': 'solderer',
    'tined': 'tine',
    'twiner': 'twiner',
    'us': 'us',

    # Stem common nouns whose plurals are apparently ambiguous
    'teeth': 'tooth',
    'things': 'thing',
    'people': 'person',

    # Tokenization artifacts
    'wo': 'will',
    'ca': 'can',
    "n't": 'not',
}

AMBIGUOUS_EXCEPTIONS = {
    # Avoid nouns that shadow more common verbs.
    'am': 'be',
    'as': 'as',
    'are': 'be',
    'ate': 'eat',
    'bent': 'bend',
    'drove': 'drive',
    'fell': 'fall',
    'felt': 'feel',
    'found': 'find',
    'has': 'have',
    'lit': 'light',
    'lost': 'lose',
    'sat': 'sit',
    'saw': 'see',
    'sent': 'send',
    'shook': 'shake',
    'shot': 'shoot',
    'slain': 'slay',
    'spoke': 'speak',
    'stole': 'steal',
    'sung': 'sing',
    'thought': 'think',
    'tore': 'tear',
    'was': 'be',
    'won': 'win',
    'feed': 'feed',
}


def _word_badness(word):    
    """
    Assign a heuristic to possible outputs from Morphy. Minimizing this
    heuristic avoids incorrect stems.
    """
    if word.endswith('e'):
        return len(word) - 2
    elif word.endswith('ess'):
        return len(word) - 10
    elif word.endswith('ss'):
        return len(word) - 4
    else:
        return len(word)


def _morphy_best(word, pos=None):
    """
    Get the most likely stem for a word using Morphy, once the input has been
    pre-processed by morphy_stem().
    """
    results = []
    if pos is None:
        pos = 'nvar'
    for pos_item in pos:
        results.extend(morphy(word, pos_item))
    if not results:
        return None
    results.sort(key=lambda x: _word_badness(x))
    return results[0]


def morphy_stem(word, pos=None):
    """
    Get the most likely stem for a word. If a part of speech is supplied,
    the stem will be more accurate.

    Valid parts of speech are:

    - 'n' or 'NN' for nouns
    - 'v' or 'VB' for verbs
    - 'a' or 'JJ' for adjectives
    - 'r' or 'RB' for adverbs

    Any other part of speech will be treated as unknown.
    """
    word = word.lower()
    if pos is not None:
        if pos.startswith('NN'):
            pos = 'n'
        elif pos.startswith('VB'):
            pos = 'v'
        elif pos.startswith('JJ'):
            pos = 'a'
        elif pos.startswith('RB'):
            pos = 'r'
    if pos is None and word.endswith('ing') or word.endswith('ed'):
        pos = 'v'
    if pos is not None and pos not in 'nvar':
        pos = None
    if word in EXCEPTIONS:
        return EXCEPTIONS[word]
    if pos is None:
        if word in AMBIGUOUS_EXCEPTIONS:
            return AMBIGUOUS_EXCEPTIONS[word]
    return _morphy_best(word, pos) or word


def tag_and_stem(text):
    """
    Returns a list of (stem, tag, token) triples:

    - stem: the word's uninflected form
    - tag: the word's part of speech
    - token: the original word, so we can reconstruct it later
    """
<<<<<<< HEAD
    tokens = tokenize(fix_text(text))
=======
    tokens = sentword_tokenize(text)
>>>>>>> fdd25a5d
    tagged = nltk.pos_tag(tokens)
    out = []
    for token, tag in tagged:
        stem = morphy_stem(token, tag)
        out.append((stem, tag, token))
    return out


def good_lemma(lemma):
    return lemma and lemma not in STOPWORDS and lemma[0].isalnum()


def normalize_list(text):
    """
    Get a list of word stems that appear in the text. Stopwords and an initial
    'to' will be stripped, unless this leaves nothing in the stem.

    >>> normalize_list('the dog')
    ['dog']
    >>> normalize_list('big dogs')
    ['big', 'dog']
    >>> normalize_list('the')
    ['the']
    """
<<<<<<< HEAD
    text = fix_text(text)
    pieces = [morphy_stem(word) for word in tokenize(text)]
=======
    pieces = [morphy_stem(word) for word in sentword_tokenize(text)]
>>>>>>> fdd25a5d
    pieces = [piece for piece in pieces if good_lemma(piece)]
    if not pieces:
        return [text]
    if pieces[0] == 'to':
        pieces = pieces[1:]
    return pieces


def normalize(text):
    """
    Get a string made from the non-stopword word stems in the text. See
    normalize_list().
    """
    return untokenize(normalize_list(text))


def normalize_topic(topic):
    """
    Get a canonical representation of a Wikipedia topic, which may include
    a disambiguation string in parentheses.

    Returns (name, disambig), where "name" is the normalized topic name,
    and "disambig" is a string corresponding to the disambiguation text or
    None.
    """
    # find titles of the form Foo (bar)
    topic = topic.replace('_', ' ')
    match = re.match(r'([^(]+) \(([^)]+)\)', topic)
    if not match:
        return normalize(topic), None
    else:
        return normalize(match.group(1)), 'n/' + match.group(2).strip(' _')


def word_frequency(word, default_freq=0):
    raise NotImplementedError("Word frequency is now in the wordfreq package.")


def get_wordlist():
    raise NotImplementedError("Wordlists are now in the wordfreq package.")<|MERGE_RESOLUTION|>--- conflicted
+++ resolved
@@ -13,12 +13,7 @@
 
 import nltk
 from nltk.corpus import wordnet
-<<<<<<< HEAD
 from metanl.token_utils import untokenize, tokenize
-from ftfy import fix_text
-=======
-from metanl.general import untokenize_list
->>>>>>> fdd25a5d
 import re
 
 try:
@@ -175,11 +170,7 @@
     - tag: the word's part of speech
     - token: the original word, so we can reconstruct it later
     """
-<<<<<<< HEAD
-    tokens = tokenize(fix_text(text))
-=======
-    tokens = sentword_tokenize(text)
->>>>>>> fdd25a5d
+    tokens = tokenize(text)
     tagged = nltk.pos_tag(tokens)
     out = []
     for token, tag in tagged:
@@ -204,12 +195,7 @@
     >>> normalize_list('the')
     ['the']
     """
-<<<<<<< HEAD
-    text = fix_text(text)
     pieces = [morphy_stem(word) for word in tokenize(text)]
-=======
-    pieces = [morphy_stem(word) for word in sentword_tokenize(text)]
->>>>>>> fdd25a5d
     pieces = [piece for piece in pieces if good_lemma(piece)]
     if not pieces:
         return [text]
